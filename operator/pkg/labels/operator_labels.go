--- conflicted
+++ resolved
@@ -3,25 +3,15 @@
 import "github.com/kyma-project/kyma-operator/operator/api/v1alpha1"
 
 const (
-<<<<<<< HEAD
+	SKREventsPrefix     = "skr.events.kyma-project.io"
+	ListenerLastUpdated = SKREventsPrefix + Separator + "last-updated"
+	ClusterName         = SKREventsPrefix + Separator + "cluster-name"
 	OperatorPrefix      = "operator.kyma-project.io"
 	ComponentPrefix     = "component.kyma-project.io"
-	SKREventsPrefix     = "skr.events.kyma-project.io"
 	Separator           = "/"
 	ControllerName      = OperatorPrefix + Separator + "controller-name"
 	Channel             = OperatorPrefix + Separator + "channel"
 	ManagedBy           = OperatorPrefix + Separator + "managed-by"
 	Finalizer           = OperatorPrefix + Separator + v1alpha1.KymaKind
-	ListenerLastUpdated = SKREventsPrefix + Separator + "last-updated"
-	ClusterName         = SKREventsPrefix + Separator + "cluster-name"
-=======
-	OperatorPrefix  = "operator.kyma-project.io"
-	ComponentPrefix = "component.kyma-project.io"
-	Separator       = "/"
-	ControllerName  = OperatorPrefix + Separator + "controller-name"
-	Channel         = OperatorPrefix + Separator + "channel"
-	ManagedBy       = OperatorPrefix + Separator + "managed-by"
-	Finalizer       = OperatorPrefix + Separator + v1alpha1.KymaKind
-	ComponentOwner  = ComponentPrefix + Separator + "kyma-name"
->>>>>>> dfdee15a
+	ComponentOwner      = ComponentPrefix + Separator + "kyma-name"
 )