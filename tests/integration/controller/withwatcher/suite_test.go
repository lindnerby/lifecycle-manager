--- conflicted
+++ resolved
@@ -235,10 +235,8 @@
 
 	noOpMetricsFunc := func(kymaName, moduleName string) {}
 	moduleStatusGen := generator.NewModuleStatusGenerator(fromerror.GenerateModuleStatusFromError)
-<<<<<<< HEAD
 	kymaMetrics := metrics.NewKymaMetrics(metrics.NewSharedMetrics())
 	// Setup InstallationReconciler for withwatcher tests
-=======
 
 	kymaReconcilerConfig := kyma.ReconcilerConfig{
 		RemoteSyncNamespace: flags.DefaultRemoteSyncNamespace,
@@ -247,7 +245,6 @@
 	syncCrdsUseCase := remote.NewSyncCrdsUseCase(kcpClient, testSkrContextFactory, nil)
 	skrSyncService := skrsync.NewService(nil, nil, &syncCrdsUseCase, "")
 
->>>>>>> c3010fd5
 	err = (&kyma.Reconciler{
 		Client:               kcpClient,
 		SkrContextFactory:    testSkrContextFactory,
@@ -257,12 +254,7 @@
 		DescriptorProvider:   nil, // no descriptor provider needed for these tests
 		SkrSyncService:       skrSyncService,
 		ModulesStatusHandler: modules.NewStatusHandler(moduleStatusGen, kcpClient, noOpMetricsFunc),
-<<<<<<< HEAD
-		RemoteSyncNamespace:  flags.DefaultRemoteSyncNamespace,
 		Metrics:              kymaMetrics,
-=======
-		Metrics:              metrics.NewKymaMetrics(metrics.NewSharedMetrics()),
->>>>>>> c3010fd5
 		RemoteCatalog: remote.NewRemoteCatalogFromKyma(kcpClient, testSkrContextFactory,
 			flags.DefaultRemoteSyncNamespace),
 		Config: kymaReconcilerConfig,
@@ -276,7 +268,7 @@
 		Event:                testEventRec,
 		RequeueIntervals:     intervals,
 		SKRWebhookManager:    skrWebhookChartManager,
-		DescriptorProvider:   provider.NewCachedDescriptorProvider(),
+		DescriptorProvider:   nil, // TODO check if needed!!
 		SyncRemoteCrds:       remote.NewSyncCrdsUseCase(kcpClient, testSkrContextFactory, nil),
 		ModulesStatusHandler: modules.NewStatusHandler(moduleStatusGen, kcpClient, noOpMetricsFunc),
 		RemoteSyncNamespace:  flags.DefaultRemoteSyncNamespace,
