/*
Copyright 2022.

Licensed under the Apache License, Version 2.0 (the "License");
you may not use this file except in compliance with the License.
You may obtain a copy of the License at

	http://www.apache.org/licenses/LICENSE-2.0

Unless required by applicable law or agreed to in writing, software
distributed under the License is distributed on an "AS IS" BASIS,
WITHOUT WARRANTIES OR CONDITIONS OF ANY KIND, either express or implied.
See the License for the specific language governing permissions and
limitations under the License.
*/
package kcp_test

import (
	"context"
	"github.com/kyma-project/lifecycle-manager/internal/service/kyma/status/modules"
	"os"
	"path/filepath"
	"testing"
	"time"

	"go.uber.org/zap/zapcore"
	apiextensionsv1 "k8s.io/apiextensions-apiserver/pkg/apis/apiextensions/v1"
	machineryaml "k8s.io/apimachinery/pkg/util/yaml"
	k8sclientscheme "k8s.io/client-go/kubernetes/scheme"
	"k8s.io/client-go/rest"
	ctrl "sigs.k8s.io/controller-runtime"
	"sigs.k8s.io/controller-runtime/pkg/client"
	ctrlruntime "sigs.k8s.io/controller-runtime/pkg/controller"
	"sigs.k8s.io/controller-runtime/pkg/envtest"
	logf "sigs.k8s.io/controller-runtime/pkg/log"
	"sigs.k8s.io/controller-runtime/pkg/manager"
	metricsserver "sigs.k8s.io/controller-runtime/pkg/metrics/server"

	"github.com/kyma-project/lifecycle-manager/api"
	"github.com/kyma-project/lifecycle-manager/api/shared"
	"github.com/kyma-project/lifecycle-manager/internal"
	"github.com/kyma-project/lifecycle-manager/internal/controller/kyma"
	"github.com/kyma-project/lifecycle-manager/internal/crd"
	"github.com/kyma-project/lifecycle-manager/internal/descriptor/provider"
	"github.com/kyma-project/lifecycle-manager/internal/event"
	"github.com/kyma-project/lifecycle-manager/internal/pkg/flags"
	"github.com/kyma-project/lifecycle-manager/internal/pkg/metrics"
	"github.com/kyma-project/lifecycle-manager/internal/remote"
	"github.com/kyma-project/lifecycle-manager/pkg/log"
	"github.com/kyma-project/lifecycle-manager/pkg/queue"
	"github.com/kyma-project/lifecycle-manager/pkg/templatelookup"
	"github.com/kyma-project/lifecycle-manager/pkg/templatelookup/moduletemplateinfolookup"
	. "github.com/kyma-project/lifecycle-manager/pkg/testutils"
	"github.com/kyma-project/lifecycle-manager/tests/integration"
	testskrcontext "github.com/kyma-project/lifecycle-manager/tests/integration/commontestutils/skrcontextimpl"

	_ "ocm.software/ocm/api/ocm"

	. "github.com/onsi/ginkgo/v2"
	. "github.com/onsi/gomega"
)

// These tests use Ginkgo (BDD-style Go testing framework). Refer to
// http://onsi.github.io/ginkgo/ to learn more about Ginkgo.

const UseRandomPort = "0"

var (
	mgr                   manager.Manager
	kcpClient             client.Client
	testSkrContextFactory *testskrcontext.DualClusterFactory
	kcpEnv                *envtest.Environment
	ctx                   context.Context
	cancel                context.CancelFunc
	cfg                   *rest.Config
	descriptorProvider    *provider.CachedDescriptorProvider
	crdCache              *crd.Cache
)

func TestAPIs(t *testing.T) {
	t.Parallel()
	RegisterFailHandler(Fail)
	RunSpecs(t, "Controller Suite")
}

var _ = BeforeSuite(func() {
	ctx, cancel = context.WithCancel(context.TODO())
	logr := log.ConfigLogger(9, zapcore.AddSync(GinkgoWriter))
	logf.SetLogger(logr)
	var err error
	By("bootstrapping test environment")

	externalCRDs, err := AppendExternalCRDs(
		filepath.Join(integration.GetProjectRoot(), "config", "samples", "tests", "crds"),
		"cert-manager-v1.10.1.crds.yaml",
		"istio-v1.17.1.crds.yaml")
	Expect(err).ToNot(HaveOccurred())

	kcpModuleCRD := &apiextensionsv1.CustomResourceDefinition{}
	modulePath := filepath.Join(integration.GetProjectRoot(), "config", "samples", "component-integration-installed",
		"crd", "operator.kyma-project.io_kcpmodules.yaml")
	moduleFile, err := os.ReadFile(modulePath)
	Expect(err).ToNot(HaveOccurred())
	Expect(moduleFile).ToNot(BeEmpty())
	Expect(machineryaml.Unmarshal(moduleFile, &kcpModuleCRD)).To(Succeed())

	kcpEnv = &envtest.Environment{
		CRDDirectoryPaths:     []string{filepath.Join(integration.GetProjectRoot(), "config", "crd", "bases")},
		CRDs:                  append([]*apiextensionsv1.CustomResourceDefinition{kcpModuleCRD}, externalCRDs...),
		ErrorIfCRDPathMissing: true,
	}

	cfg, err = kcpEnv.Start()
	Expect(err).NotTo(HaveOccurred())
	Expect(cfg).NotTo(BeNil())

	Expect(api.AddToScheme(k8sclientscheme.Scheme)).NotTo(HaveOccurred())
	Expect(apiextensionsv1.AddToScheme(k8sclientscheme.Scheme)).NotTo(HaveOccurred())

	// +kubebuilder:scaffold:scheme

	mgr, err = ctrl.NewManager(
		cfg, ctrl.Options{
			Metrics: metricsserver.Options{
				BindAddress: UseRandomPort,
			},
			Scheme: k8sclientscheme.Scheme,
			Cache:  internal.GetCacheOptions(false, "istio-system", ControlPlaneNamespace),
		})
	Expect(err).ToNot(HaveOccurred())

	kcpClient = mgr.GetClient()

	intervals := queue.RequeueIntervals{
		Success: 1 * time.Second,
		Busy:    100 * time.Millisecond,
		Error:   100 * time.Millisecond,
		Warning: 100 * time.Millisecond,
	}

	Expect(err).NotTo(HaveOccurred())

	testEventRec := event.NewRecorderWrapper(mgr.GetEventRecorderFor(shared.OperatorName))
	testSkrContextFactory = testskrcontext.NewDualClusterFactory(kcpClient.Scheme(), testEventRec)
	descriptorProvider = provider.NewCachedDescriptorProvider()
	crdCache = crd.NewCache(nil)
	noOpMetricsFunc := func(kymaName, moduleName string) {}
	modulesStatusService := modules.NewModulesStatusService(kcpClient, noOpMetricsFunc)
	err = (&kyma.Reconciler{
<<<<<<< HEAD
		Client:               kcpClient,
		SkrContextFactory:    testSkrContextFactory,
		Event:                testEventRec,
		RequeueIntervals:     intervals,
		DescriptorProvider:   descriptorProvider,
		SyncRemoteCrds:       remote.NewSyncCrdsUseCase(kcpClient, testSkrContextFactory, crdCache),
		ModulesStatusService: modulesStatusService,
		InKCPMode:            true,
		RemoteSyncNamespace:  flags.DefaultRemoteSyncNamespace,
		IsManagedKyma:        true,
		Metrics:              metrics.NewKymaMetrics(metrics.NewSharedMetrics()),
		RemoteCatalog:        remote.NewRemoteCatalogFromKyma(kcpClient, testSkrContextFactory, flags.DefaultRemoteSyncNamespace),
		TemplateLookup: templatelookup.NewTemplateLookup(kcpClient, descriptorProvider, moduletemplateinfolookup.NewModuleTemplateInfoLookupStrategies([]moduletemplateinfolookup.ModuleTemplateInfoLookupStrategy{
			moduletemplateinfolookup.NewByVersionStrategy(kcpClient),
			moduletemplateinfolookup.NewByChannelStrategy(kcpClient),
			moduletemplateinfolookup.NewByModuleReleaseMetaStrategy(kcpClient),
		})),
=======
		Client:              kcpClient,
		SkrContextFactory:   testSkrContextFactory,
		Event:               testEventRec,
		RequeueIntervals:    intervals,
		DescriptorProvider:  descriptorProvider,
		SyncRemoteCrds:      remote.NewSyncCrdsUseCase(kcpClient, testSkrContextFactory, crdCache),
		RemoteSyncNamespace: flags.DefaultRemoteSyncNamespace,
		IsManagedKyma:       true,
		Metrics:             metrics.NewKymaMetrics(metrics.NewSharedMetrics()),
		RemoteCatalog: remote.NewRemoteCatalogFromKyma(kcpClient, testSkrContextFactory,
			flags.DefaultRemoteSyncNamespace),
		TemplateLookup: templatelookup.NewTemplateLookup(kcpClient, descriptorProvider,
			moduletemplateinfolookup.NewModuleTemplateInfoLookupStrategies([]moduletemplateinfolookup.ModuleTemplateInfoLookupStrategy{
				moduletemplateinfolookup.NewByVersionStrategy(kcpClient),
				moduletemplateinfolookup.NewByChannelStrategy(kcpClient),
				moduletemplateinfolookup.NewByModuleReleaseMetaStrategy(kcpClient),
			})),
>>>>>>> e2c3cf3a
	}).SetupWithManager(mgr, ctrlruntime.Options{},
		kyma.SetupOptions{ListenerAddr: UseRandomPort})
	Expect(err).ToNot(HaveOccurred())
	Eventually(CreateNamespace, Timeout, Interval).
		WithContext(ctx).
		WithArguments(kcpClient, ControlPlaneNamespace).Should(Succeed())
	go func() {
		defer GinkgoRecover()
		err = mgr.Start(ctx)
		Expect(err).ToNot(HaveOccurred(), "failed to run manager")
	}()
})

var _ = AfterSuite(func() {
	By("tearing down the test environment")
	cancel()

	Expect(kcpEnv.Stop()).To(Succeed())
	Expect(testSkrContextFactory.Stop()).To(Succeed())
})<|MERGE_RESOLUTION|>--- conflicted
+++ resolved
@@ -17,7 +17,8 @@
 
 import (
 	"context"
-	"github.com/kyma-project/lifecycle-manager/internal/service/kyma/status/modules"
+	"github.com/kyma-project/lifecycle-manager/internal/service/kyma/status/modules/generator"
+	"github.com/kyma-project/lifecycle-manager/internal/service/kyma/status/modules/generator/fromerror"
 	"os"
 	"path/filepath"
 	"testing"
@@ -41,6 +42,7 @@
 	"github.com/kyma-project/lifecycle-manager/internal"
 	"github.com/kyma-project/lifecycle-manager/internal/controller/kyma"
 	"github.com/kyma-project/lifecycle-manager/internal/crd"
+	"github.com/kyma-project/lifecycle-manager/internal/service/kyma/status/modules"
 	"github.com/kyma-project/lifecycle-manager/internal/descriptor/provider"
 	"github.com/kyma-project/lifecycle-manager/internal/event"
 	"github.com/kyma-project/lifecycle-manager/internal/pkg/flags"
@@ -145,9 +147,9 @@
 	descriptorProvider = provider.NewCachedDescriptorProvider()
 	crdCache = crd.NewCache(nil)
 	noOpMetricsFunc := func(kymaName, moduleName string) {}
-	modulesStatusService := modules.NewModulesStatusService(kcpClient, noOpMetricsFunc)
+	moduleStatusGen := generator.NewModuleStatusGenerator(fromerror.GenerateModuleStatusFromError)
+	modulesStatusService := modules.NewModulesStatusService(moduleStatusGen, kcpClient, noOpMetricsFunc)
 	err = (&kyma.Reconciler{
-<<<<<<< HEAD
 		Client:               kcpClient,
 		SkrContextFactory:    testSkrContextFactory,
 		Event:                testEventRec,
@@ -155,7 +157,6 @@
 		DescriptorProvider:   descriptorProvider,
 		SyncRemoteCrds:       remote.NewSyncCrdsUseCase(kcpClient, testSkrContextFactory, crdCache),
 		ModulesStatusService: modulesStatusService,
-		InKCPMode:            true,
 		RemoteSyncNamespace:  flags.DefaultRemoteSyncNamespace,
 		IsManagedKyma:        true,
 		Metrics:              metrics.NewKymaMetrics(metrics.NewSharedMetrics()),
@@ -165,25 +166,6 @@
 			moduletemplateinfolookup.NewByChannelStrategy(kcpClient),
 			moduletemplateinfolookup.NewByModuleReleaseMetaStrategy(kcpClient),
 		})),
-=======
-		Client:              kcpClient,
-		SkrContextFactory:   testSkrContextFactory,
-		Event:               testEventRec,
-		RequeueIntervals:    intervals,
-		DescriptorProvider:  descriptorProvider,
-		SyncRemoteCrds:      remote.NewSyncCrdsUseCase(kcpClient, testSkrContextFactory, crdCache),
-		RemoteSyncNamespace: flags.DefaultRemoteSyncNamespace,
-		IsManagedKyma:       true,
-		Metrics:             metrics.NewKymaMetrics(metrics.NewSharedMetrics()),
-		RemoteCatalog: remote.NewRemoteCatalogFromKyma(kcpClient, testSkrContextFactory,
-			flags.DefaultRemoteSyncNamespace),
-		TemplateLookup: templatelookup.NewTemplateLookup(kcpClient, descriptorProvider,
-			moduletemplateinfolookup.NewModuleTemplateInfoLookupStrategies([]moduletemplateinfolookup.ModuleTemplateInfoLookupStrategy{
-				moduletemplateinfolookup.NewByVersionStrategy(kcpClient),
-				moduletemplateinfolookup.NewByChannelStrategy(kcpClient),
-				moduletemplateinfolookup.NewByModuleReleaseMetaStrategy(kcpClient),
-			})),
->>>>>>> e2c3cf3a
 	}).SetupWithManager(mgr, ctrlruntime.Options{},
 		kyma.SetupOptions{ListenerAddr: UseRandomPort})
 	Expect(err).ToNot(HaveOccurred())
