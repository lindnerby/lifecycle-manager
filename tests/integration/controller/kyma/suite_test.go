/*
Copyright 2022.

Licensed under the Apache License, Version 2.0 (the "License");
you may not use this file except in compliance with the License.
You may obtain a copy of the License at

	http://www.apache.org/licenses/LICENSE-2.0

Unless required by applicable law or agreed to in writing, software
distributed under the License is distributed on an "AS IS" BASIS,
WITHOUT WARRANTIES OR CONDITIONS OF ANY KIND, either express or implied.
See the License for the specific language governing permissions and
limitations under the License.
*/
package kyma_test

import (
	"context"
	"github.com/kyma-project/lifecycle-manager/internal/service/kyma/status/modules"
	"os"
	"path/filepath"
	"testing"
	"time"

	"go.uber.org/zap/zapcore"
	apiextensionsv1 "k8s.io/apiextensions-apiserver/pkg/apis/apiextensions/v1"
	machineryaml "k8s.io/apimachinery/pkg/util/yaml"
	k8sclientscheme "k8s.io/client-go/kubernetes/scheme"
	"k8s.io/client-go/rest"
	ctrl "sigs.k8s.io/controller-runtime"
	"sigs.k8s.io/controller-runtime/pkg/client"
	ctrlruntime "sigs.k8s.io/controller-runtime/pkg/controller"
	"sigs.k8s.io/controller-runtime/pkg/envtest"
	logf "sigs.k8s.io/controller-runtime/pkg/log"
	"sigs.k8s.io/controller-runtime/pkg/manager"
	metricsserver "sigs.k8s.io/controller-runtime/pkg/metrics/server"

	"github.com/kyma-project/lifecycle-manager/api"
	"github.com/kyma-project/lifecycle-manager/api/shared"
	"github.com/kyma-project/lifecycle-manager/internal"
	"github.com/kyma-project/lifecycle-manager/internal/controller/kyma"
	"github.com/kyma-project/lifecycle-manager/internal/crd"
	"github.com/kyma-project/lifecycle-manager/internal/descriptor/provider"
	"github.com/kyma-project/lifecycle-manager/internal/event"
	"github.com/kyma-project/lifecycle-manager/internal/pkg/flags"
	"github.com/kyma-project/lifecycle-manager/internal/pkg/metrics"
	"github.com/kyma-project/lifecycle-manager/internal/remote"
	"github.com/kyma-project/lifecycle-manager/pkg/log"
	"github.com/kyma-project/lifecycle-manager/pkg/queue"
	"github.com/kyma-project/lifecycle-manager/pkg/templatelookup"
	"github.com/kyma-project/lifecycle-manager/pkg/templatelookup/moduletemplateinfolookup"
	"github.com/kyma-project/lifecycle-manager/tests/integration"
	testskrcontext "github.com/kyma-project/lifecycle-manager/tests/integration/commontestutils/skrcontextimpl"

	_ "ocm.software/ocm/api/ocm"

	. "github.com/kyma-project/lifecycle-manager/pkg/testutils"
	. "github.com/onsi/ginkgo/v2"
	. "github.com/onsi/gomega"
)

// These tests use Ginkgo (BDD-style Go testing framework). Refer to
// http://onsi.github.io/ginkgo/ to learn more about Ginkgo.

const randomPort = "0"

var (
	kcpClient             client.Client
	mgr                   manager.Manager
	kcpEnv                *envtest.Environment
	ctx                   context.Context
	cancel                context.CancelFunc
	cfg                   *rest.Config
	descriptorProvider    *provider.CachedDescriptorProvider
	testSkrContextFactory *testskrcontext.DualClusterFactory
)

func TestAPIs(t *testing.T) {
	t.Parallel()
	RegisterFailHandler(Fail)
	RunSpecs(t, "Controller Suite")
}

var _ = BeforeSuite(func() {
	ctx, cancel = context.WithCancel(context.TODO())
	logr := log.ConfigLogger(9, zapcore.AddSync(GinkgoWriter))
	logf.SetLogger(logr)

	By("bootstrapping test environment")

	externalCRDs, err := AppendExternalCRDs(
		filepath.Join(integration.GetProjectRoot(), "config", "samples", "tests", "crds"),
		"cert-manager-v1.10.1.crds.yaml",
		"istio-v1.17.1.crds.yaml")
	Expect(err).ToNot(HaveOccurred())

	kcpModuleCRD := &apiextensionsv1.CustomResourceDefinition{}
	modulePath := filepath.Join(integration.GetProjectRoot(), "config", "samples", "component-integration-installed",
		"crd", "operator.kyma-project.io_kcpmodules.yaml")
	moduleFile, err := os.ReadFile(modulePath)
	Expect(err).ToNot(HaveOccurred())
	Expect(moduleFile).ToNot(BeEmpty())
	Expect(machineryaml.Unmarshal(moduleFile, &kcpModuleCRD)).To(Succeed())

	kcpEnv = &envtest.Environment{
		CRDDirectoryPaths:     []string{filepath.Join(integration.GetProjectRoot(), "config", "crd", "bases")},
		CRDs:                  append([]*apiextensionsv1.CustomResourceDefinition{kcpModuleCRD}, externalCRDs...),
		ErrorIfCRDPathMissing: true,
	}

	cfg, err = kcpEnv.Start()
	Expect(err).NotTo(HaveOccurred())
	Expect(cfg).NotTo(BeNil())

	Expect(api.AddToScheme(k8sclientscheme.Scheme)).NotTo(HaveOccurred())
	Expect(apiextensionsv1.AddToScheme(k8sclientscheme.Scheme)).NotTo(HaveOccurred())

	// +kubebuilder:scaffold:scheme

	mgr, err = ctrl.NewManager(
		cfg, ctrl.Options{
			Metrics: metricsserver.Options{
				BindAddress: randomPort,
			},
			Scheme: k8sclientscheme.Scheme,
			Cache:  internal.GetCacheOptions(false, "istio-system", ControlPlaneNamespace),
		})
	Expect(err).ToNot(HaveOccurred())

	intervals := queue.RequeueIntervals{
		Success: 1 * time.Second,
		Busy:    100 * time.Millisecond,
		Error:   100 * time.Millisecond,
		Warning: 100 * time.Millisecond,
	}

	descriptorProvider = provider.NewCachedDescriptorProvider()
	kcpClient = mgr.GetClient()
	testEventRec := event.NewRecorderWrapper(mgr.GetEventRecorderFor(shared.OperatorName))
	testSkrContextFactory = testskrcontext.NewDualClusterFactory(kcpClient.Scheme(), testEventRec)
	noOpMetricsFunc := func(kymaName, moduleName string) {}
	modulesStatusService := modules.NewModulesStatusService(kcpClient, noOpMetricsFunc)
	err = (&kyma.Reconciler{
<<<<<<< HEAD
		Client:               kcpClient,
		Event:                testEventRec,
		DescriptorProvider:   descriptorProvider,
		SkrContextFactory:    testSkrContextFactory,
		SyncRemoteCrds:       remote.NewSyncCrdsUseCase(kcpClient, testSkrContextFactory, crd.NewCache(nil)),
		ModulesStatusService: modulesStatusService,
		RequeueIntervals:     intervals,
		InKCPMode:            true,
		IsManagedKyma:        true,
		RemoteCatalog:        remote.NewRemoteCatalogFromKyma(kcpClient, testSkrContextFactory, flags.DefaultRemoteSyncNamespace),
		RemoteSyncNamespace:  flags.DefaultRemoteSyncNamespace,
		Metrics:              metrics.NewKymaMetrics(metrics.NewSharedMetrics()),
=======
		Client:              kcpClient,
		Event:               testEventRec,
		DescriptorProvider:  descriptorProvider,
		SkrContextFactory:   testSkrContextFactory,
		SyncRemoteCrds:      remote.NewSyncCrdsUseCase(kcpClient, testSkrContextFactory, crd.NewCache(nil)),
		RequeueIntervals:    intervals,
		IsManagedKyma:       true,
		RemoteCatalog:       remote.NewRemoteCatalogFromKyma(kcpClient, testSkrContextFactory, flags.DefaultRemoteSyncNamespace),
		RemoteSyncNamespace: flags.DefaultRemoteSyncNamespace,
		Metrics:             metrics.NewKymaMetrics(metrics.NewSharedMetrics()),
>>>>>>> e2c3cf3a
		TemplateLookup: templatelookup.NewTemplateLookup(kcpClient, descriptorProvider, moduletemplateinfolookup.NewModuleTemplateInfoLookupStrategies([]moduletemplateinfolookup.ModuleTemplateInfoLookupStrategy{
			moduletemplateinfolookup.NewByVersionStrategy(kcpClient),
			moduletemplateinfolookup.NewByChannelStrategy(kcpClient),
			moduletemplateinfolookup.NewByModuleReleaseMetaStrategy(kcpClient),
		})),
	}).SetupWithManager(mgr, ctrlruntime.Options{},
		kyma.SetupOptions{ListenerAddr: randomPort})
	Expect(err).ToNot(HaveOccurred())
	Eventually(CreateNamespace, Timeout, Interval).
		WithContext(ctx).
		WithArguments(kcpClient, ControlPlaneNamespace).Should(Succeed())
	go func() {
		defer GinkgoRecover()
		err = mgr.Start(ctx)
		Expect(err).ToNot(HaveOccurred(), "failed to run manager")
	}()
})

var _ = AfterSuite(func() {
	By("tearing down the test environment")
	cancel()

	Expect(kcpEnv.Stop()).To(Succeed())
	Expect(testSkrContextFactory.Stop()).To(Succeed())
})<|MERGE_RESOLUTION|>--- conflicted
+++ resolved
@@ -17,7 +17,8 @@
 
 import (
 	"context"
-	"github.com/kyma-project/lifecycle-manager/internal/service/kyma/status/modules"
+	"github.com/kyma-project/lifecycle-manager/internal/service/kyma/status/modules/generator"
+	"github.com/kyma-project/lifecycle-manager/internal/service/kyma/status/modules/generator/fromerror"
 	"os"
 	"path/filepath"
 	"testing"
@@ -41,6 +42,7 @@
 	"github.com/kyma-project/lifecycle-manager/internal"
 	"github.com/kyma-project/lifecycle-manager/internal/controller/kyma"
 	"github.com/kyma-project/lifecycle-manager/internal/crd"
+	"github.com/kyma-project/lifecycle-manager/internal/service/kyma/status/modules"
 	"github.com/kyma-project/lifecycle-manager/internal/descriptor/provider"
 	"github.com/kyma-project/lifecycle-manager/internal/event"
 	"github.com/kyma-project/lifecycle-manager/internal/pkg/flags"
@@ -140,9 +142,9 @@
 	testEventRec := event.NewRecorderWrapper(mgr.GetEventRecorderFor(shared.OperatorName))
 	testSkrContextFactory = testskrcontext.NewDualClusterFactory(kcpClient.Scheme(), testEventRec)
 	noOpMetricsFunc := func(kymaName, moduleName string) {}
-	modulesStatusService := modules.NewModulesStatusService(kcpClient, noOpMetricsFunc)
+	moduleStatusGen := generator.NewModuleStatusGenerator(fromerror.GenerateModuleStatusFromError)
+	modulesStatusService := modules.NewModulesStatusService(moduleStatusGen, kcpClient, noOpMetricsFunc)
 	err = (&kyma.Reconciler{
-<<<<<<< HEAD
 		Client:               kcpClient,
 		Event:                testEventRec,
 		DescriptorProvider:   descriptorProvider,
@@ -150,23 +152,10 @@
 		SyncRemoteCrds:       remote.NewSyncCrdsUseCase(kcpClient, testSkrContextFactory, crd.NewCache(nil)),
 		ModulesStatusService: modulesStatusService,
 		RequeueIntervals:     intervals,
-		InKCPMode:            true,
 		IsManagedKyma:        true,
 		RemoteCatalog:        remote.NewRemoteCatalogFromKyma(kcpClient, testSkrContextFactory, flags.DefaultRemoteSyncNamespace),
 		RemoteSyncNamespace:  flags.DefaultRemoteSyncNamespace,
 		Metrics:              metrics.NewKymaMetrics(metrics.NewSharedMetrics()),
-=======
-		Client:              kcpClient,
-		Event:               testEventRec,
-		DescriptorProvider:  descriptorProvider,
-		SkrContextFactory:   testSkrContextFactory,
-		SyncRemoteCrds:      remote.NewSyncCrdsUseCase(kcpClient, testSkrContextFactory, crd.NewCache(nil)),
-		RequeueIntervals:    intervals,
-		IsManagedKyma:       true,
-		RemoteCatalog:       remote.NewRemoteCatalogFromKyma(kcpClient, testSkrContextFactory, flags.DefaultRemoteSyncNamespace),
-		RemoteSyncNamespace: flags.DefaultRemoteSyncNamespace,
-		Metrics:             metrics.NewKymaMetrics(metrics.NewSharedMetrics()),
->>>>>>> e2c3cf3a
 		TemplateLookup: templatelookup.NewTemplateLookup(kcpClient, descriptorProvider, moduletemplateinfolookup.NewModuleTemplateInfoLookupStrategies([]moduletemplateinfolookup.ModuleTemplateInfoLookupStrategy{
 			moduletemplateinfolookup.NewByVersionStrategy(kcpClient),
 			moduletemplateinfolookup.NewByChannelStrategy(kcpClient),
