--- conflicted
+++ resolved
@@ -68,29 +68,16 @@
 	client.Client
 	event.Event
 	queue.RequeueIntervals
-<<<<<<< HEAD
 	SkrContextFactory    remote.SkrContextProvider
 	DescriptorProvider   *provider.CachedDescriptorProvider
 	SyncRemoteCrds       remote.SyncCrdsUseCase
 	ModulesStatusService ModuleStatusService
 	SKRWebhookManager    *watcher.SKRWebhookManifestManager
-	InKCPMode            bool
 	RemoteSyncNamespace  string
 	IsManagedKyma        bool
 	Metrics              *metrics.KymaMetrics
 	RemoteCatalog        *remote.RemoteCatalog
 	TemplateLookup       *templatelookup.TemplateLookup
-=======
-	SkrContextFactory   remote.SkrContextProvider
-	DescriptorProvider  *provider.CachedDescriptorProvider
-	SyncRemoteCrds      remote.SyncCrdsUseCase
-	SKRWebhookManager   *watcher.SKRWebhookManifestManager
-	RemoteSyncNamespace string
-	IsManagedKyma       bool
-	Metrics             *metrics.KymaMetrics
-	RemoteCatalog       *remote.RemoteCatalog
-	TemplateLookup      *templatelookup.TemplateLookup
->>>>>>> e2c3cf3a
 }
 
 func (r *Reconciler) Reconcile(ctx context.Context, req ctrl.Request) (ctrl.Result, error) {
